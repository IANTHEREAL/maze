# Maze Exploration Guidelines

## Two-Phase Recursive Maze Exploration

This document defines a two-phase recursive maze exploration system compatible with Pantheon's parallel exploration framework.

### Environment Variables
<<<<<<< HEAD
- `PROJECT`: Environment variable containing the project name
- `BRANCH_ID`: Environment variable containing the current branch ID
- `exploration_name`: Passed via prompt parameter (not an environment variable)
=======
- `exploration_name`: Current exploration name (provided by caller when invoking parallel_explore)
- `source_snap_id`: Snap ID from the completed previous phase, automatically provided by Pantheon. Only need to fetch i phase 2
>>>>>>> c327f59d

## Phase 1: Action Execution Phase

Execute `./maze_client status ${exploration_name}` to check current status and available coordinates, then handle one of three scenarios:

### Scenario 1: Single Available Move
**Condition:** Status output shows one available coordinate

**Actions:**
1. Execute `./maze_client move ${exploration_name} x y` using the available coordinates
2. Execute `./maze_client render ${exploration_name}` to visualize the new position

### Scenario 2: Junction (Multiple Available Moves)
**Condition:** Status output shows multiple available coordinates

**Actions:**
1. Parse all available coordinates from status output: `[(x1,y1), (x2,y2), (x3,y3), ...]`
2. For each coordinate, generate unique branch names using the format: `${exploration_name}_${direction}_${uuid_prefix}`
   - Example: `main_north_a1b2c3d4`, `main_south_e5f6g7h8`
3. Execute `./maze_client start ${branch_name} x y` for each available coordinate
4. Execute `./maze_client render ${branch1} ${branch2} ${branch3} ...` to render all new branches

### Scenario 3: Dead End
**Condition:** Status output shows no available coordinates (blocked/wall)

**Actions:**
1. Execute `./maze_client render ${exploration_name}` to render final state
2. Mark this exploration branch as completed

## Phase 2: Decision and Recursion Phase

1. Fetch the source_snap_id from ENVs by execute shell command `echo $source_snap_id`, which is always changes; (don't use a wrong source snap id, only get right source snap id using this method)
2. Then, based on Phase 1 scenario results, call mcp tool `parallel_explore` to conduct Recursion exploration with appropriate parameters.

### After Scenario 1 (Single Move)
Continue exploring the current branch using the same exploration_name:
```python
parallel_explore(
<<<<<<< HEAD
    project_name=PROJECT (fetch from environment variable PROJECT),
    parent_branch_id=BRANCH_ID (fetch from environment variable BRANCH_ID),
    num_branches=1,
    shared_prompt_sequence=[
        "exploration_name=${exploration_name}; Follow @CLAUDE.md to execute phase 1, determine next scenario and execute corresponding actions",
        "exploration_name=${exploration_name}; Follow @CLAUDE.md to execute phase 2, spawn correct recursive branches"
=======
    source_snap=latest source_snap_id,
    parallels_num=1,
    max_results=1,
    shared_prompt_sequence=[
        "exploration_name=${exploration_name}; Follow @CLAUDE.md to execute phase 1, determine next scenario and execute corresponding actions",
        "exploration_name=${exploration_name}; Follow @CLAUDE.md to execute phase 2, spawn correct recursive branches using parallel_explore mcp tool"
>>>>>>> c327f59d
    ]
)
```

### After Scenario 2 (Junction)  
Create parallel exploration for each branch created in Phase 1:
```python
# For each branch_name generated in Phase 1:
parallel_explore(
<<<<<<< HEAD
    project_name=PROJECT (fetch from environment variable PROJECT),
    parent_branch_id=BRANCH_ID (fetch from environment variable BRANCH_ID),
    num_branches=1,
=======
    source_snap=latest source_snap_id,
    parallels_num=1,
    max_results=1,
>>>>>>> c327f59d
    shared_prompt_sequence=[
        "exploration_name=${branch_name}; Follow @CLAUDE.md to execute phase 1, determine next scenario and execute corresponding actions",
        "exploration_name=${branch_name}; Follow @CLAUDE.md to execute phase 2, spawn correct recursive branches using parallel_explore mcp tool"
    ]
)
```

### After Scenario 3 (Dead End)
No recursive action needed - this exploration branch is complete.

## Unified Recursion Pattern

**Key Insight:** All `parallel_explore` calls use identical structure:
- `project_name=PROJECT` (fetch from environment variable PROJECT)
- `parent_branch_id=BRANCH_ID` (fetch from environment variable BRANCH_ID)
- `num_branches=1` (mandatory)
- **Same 2-prompt sequence for all scenarios**

## Pantheon Integration Notes
- **Branch Naming**: Manual generation of unique branch names using `${exploration_name}_${direction}_${uuid_prefix}` format
- **Environment Management**: `PROJECT` and `BRANCH_ID` automatically provided by Pantheon as environment variables; `exploration_name` passed via prompt parameter
- **Branch Management**: `BRANCH_ID` is automatically set by Pantheon in the environment<|MERGE_RESOLUTION|>--- conflicted
+++ resolved
@@ -5,14 +5,9 @@
 This document defines a two-phase recursive maze exploration system compatible with Pantheon's parallel exploration framework.
 
 ### Environment Variables
-<<<<<<< HEAD
 - `PROJECT`: Environment variable containing the project name
 - `BRANCH_ID`: Environment variable containing the current branch ID
 - `exploration_name`: Passed via prompt parameter (not an environment variable)
-=======
-- `exploration_name`: Current exploration name (provided by caller when invoking parallel_explore)
-- `source_snap_id`: Snap ID from the completed previous phase, automatically provided by Pantheon. Only need to fetch i phase 2
->>>>>>> c327f59d
 
 ## Phase 1: Action Execution Phase
 
@@ -51,21 +46,12 @@
 Continue exploring the current branch using the same exploration_name:
 ```python
 parallel_explore(
-<<<<<<< HEAD
     project_name=PROJECT (fetch from environment variable PROJECT),
     parent_branch_id=BRANCH_ID (fetch from environment variable BRANCH_ID),
     num_branches=1,
     shared_prompt_sequence=[
         "exploration_name=${exploration_name}; Follow @CLAUDE.md to execute phase 1, determine next scenario and execute corresponding actions",
         "exploration_name=${exploration_name}; Follow @CLAUDE.md to execute phase 2, spawn correct recursive branches"
-=======
-    source_snap=latest source_snap_id,
-    parallels_num=1,
-    max_results=1,
-    shared_prompt_sequence=[
-        "exploration_name=${exploration_name}; Follow @CLAUDE.md to execute phase 1, determine next scenario and execute corresponding actions",
-        "exploration_name=${exploration_name}; Follow @CLAUDE.md to execute phase 2, spawn correct recursive branches using parallel_explore mcp tool"
->>>>>>> c327f59d
     ]
 )
 ```
@@ -75,15 +61,9 @@
 ```python
 # For each branch_name generated in Phase 1:
 parallel_explore(
-<<<<<<< HEAD
     project_name=PROJECT (fetch from environment variable PROJECT),
     parent_branch_id=BRANCH_ID (fetch from environment variable BRANCH_ID),
     num_branches=1,
-=======
-    source_snap=latest source_snap_id,
-    parallels_num=1,
-    max_results=1,
->>>>>>> c327f59d
     shared_prompt_sequence=[
         "exploration_name=${branch_name}; Follow @CLAUDE.md to execute phase 1, determine next scenario and execute corresponding actions",
         "exploration_name=${branch_name}; Follow @CLAUDE.md to execute phase 2, spawn correct recursive branches using parallel_explore mcp tool"
